"""
PostgreSQL database backend for Django.

Requires psycopg 2: http://initd.org/projects/psycopg2
"""

import sys

from django.db import utils
from django.db.backends import *
from django.db.backends.signals import connection_created
from django.db.backends.postgresql_psycopg2.operations import DatabaseOperations
from django.db.backends.postgresql_psycopg2.client import DatabaseClient
from django.db.backends.postgresql_psycopg2.creation import DatabaseCreation
from django.db.backends.postgresql_psycopg2.version import get_version
from django.db.backends.postgresql_psycopg2.introspection import DatabaseIntrospection
from django.db.backends.postgresql_psycopg2.schema import DatabaseSchemaManagement
from django.utils.safestring import SafeUnicode, SafeString

try:
    import psycopg2 as Database
    import psycopg2.extensions
except ImportError, e:
    from django.core.exceptions import ImproperlyConfigured
    raise ImproperlyConfigured("Error loading psycopg2 module: %s" % e)

DatabaseError = Database.DatabaseError
IntegrityError = Database.IntegrityError

psycopg2.extensions.register_type(psycopg2.extensions.UNICODE)
psycopg2.extensions.register_adapter(SafeString, psycopg2.extensions.QuotedString)
psycopg2.extensions.register_adapter(SafeUnicode, psycopg2.extensions.QuotedString)

class CursorWrapper(object):
    """
    A thin wrapper around psycopg2's normal cursor class so that we can catch
    particular exception instances and reraise them with the right types.
    """

    def __init__(self, cursor):
        self.cursor = cursor

    def execute(self, query, args=None):
        try:
            return self.cursor.execute(query, args)
        except Database.IntegrityError, e:
            raise utils.IntegrityError, utils.IntegrityError(*tuple(e)), sys.exc_info()[2]
        except Database.DatabaseError, e:
            raise utils.DatabaseError, utils.DatabaseError(*tuple(e)), sys.exc_info()[2]

    def executemany(self, query, args):
        try:
            return self.cursor.executemany(query, args)
        except Database.IntegrityError, e:
            raise utils.IntegrityError, utils.IntegrityError(*tuple(e)), sys.exc_info()[2]
        except Database.DatabaseError, e:
            raise utils.DatabaseError, utils.DatabaseError(*tuple(e)), sys.exc_info()[2]

    def __getattr__(self, attr):
        if attr in self.__dict__:
            return self.__dict__[attr]
        else:
            return getattr(self.cursor, attr)

    def __iter__(self):
        return iter(self.cursor)

class DatabaseFeatures(BaseDatabaseFeatures):
    needs_datetime_string_cast = False
    can_return_id_from_insert = True
    requires_rollback_on_dirty_transaction = True
    has_real_datatype = True
    can_defer_constraint_checks = True
    has_select_for_update = True
    has_select_for_update_nowait = True


class DatabaseWrapper(BaseDatabaseWrapper):
    vendor = 'postgresql'
    operators = {
        'exact': '= %s',
        'iexact': '= UPPER(%s)',
        'contains': 'LIKE %s',
        'icontains': 'LIKE UPPER(%s)',
        'regex': '~ %s',
        'iregex': '~* %s',
        'gt': '> %s',
        'gte': '>= %s',
        'lt': '< %s',
        'lte': '<= %s',
        'startswith': 'LIKE %s',
        'endswith': 'LIKE %s',
        'istartswith': 'LIKE UPPER(%s)',
        'iendswith': 'LIKE UPPER(%s)',
    }

    def __init__(self, *args, **kwargs):
        super(DatabaseWrapper, self).__init__(*args, **kwargs)

        self.features = DatabaseFeatures(self)
        autocommit = self.settings_dict["OPTIONS"].get('autocommit', False)
        self.features.uses_autocommit = autocommit
        self._set_isolation_level(int(not autocommit))
        self.ops = DatabaseOperations(self)
        self.client = DatabaseClient(self)
        self.creation = DatabaseCreation(self)
        self.introspection = DatabaseIntrospection(self)
        self.validation = BaseDatabaseValidation(self)
<<<<<<< HEAD
        self.schema = DatabaseSchemaManagement(self)
=======
        self._pg_version = None

    def _get_pg_version(self):
        if self._pg_version is None:
            self._pg_version = get_version(self.connection)
        return self._pg_version
    pg_version = property(_get_pg_version)
>>>>>>> 6f162a9a

    def _cursor(self):
        new_connection = False
        set_tz = False
        settings_dict = self.settings_dict
        if self.connection is None:
            new_connection = True
            set_tz = settings_dict.get('TIME_ZONE')
            if settings_dict['NAME'] == '':
                from django.core.exceptions import ImproperlyConfigured
                raise ImproperlyConfigured("You need to specify NAME in your Django settings file.")
            conn_params = {
                'database': settings_dict['NAME'],
            }
            conn_params.update(settings_dict['OPTIONS'])
            if 'autocommit' in conn_params:
                del conn_params['autocommit']
            if settings_dict['USER']:
                conn_params['user'] = settings_dict['USER']
            if settings_dict['PASSWORD']:
                conn_params['password'] = settings_dict['PASSWORD']
            if settings_dict['HOST']:
                conn_params['host'] = settings_dict['HOST']
            if settings_dict['PORT']:
                conn_params['port'] = settings_dict['PORT']
            self.connection = Database.connect(**conn_params)
            self.connection.set_client_encoding('UTF8')
            self.connection.set_isolation_level(self.isolation_level)
            connection_created.send(sender=self.__class__, connection=self)
        cursor = self.connection.cursor()
        cursor.tzinfo_factory = None
        if new_connection:
            if set_tz:
                cursor.execute("SET TIME ZONE %s", [settings_dict['TIME_ZONE']])
            self._get_pg_version()
        return CursorWrapper(cursor)

    def _enter_transaction_management(self, managed):
        """
        Switch the isolation level when needing transaction support, so that
        the same transaction is visible across all the queries.
        """
        if self.features.uses_autocommit and managed and not self.isolation_level:
            self._set_isolation_level(1)

    def _leave_transaction_management(self, managed):
        """
        If the normal operating mode is "autocommit", switch back to that when
        leaving transaction management.
        """
        if self.features.uses_autocommit and not managed and self.isolation_level:
            self._set_isolation_level(0)

    def _set_isolation_level(self, level):
        """
        Do all the related feature configurations for changing isolation
        levels. This doesn't touch the uses_autocommit feature, since that
        controls the movement *between* isolation levels.
        """
        assert level in (0, 1)
        try:
            if self.connection is not None:
                self.connection.set_isolation_level(level)
        finally:
            self.isolation_level = level
            self.features.uses_savepoints = bool(level)

    def _commit(self):
        if self.connection is not None:
            try:
                return self.connection.commit()
            except Database.IntegrityError, e:
                raise utils.IntegrityError, utils.IntegrityError(*tuple(e)), sys.exc_info()[2]<|MERGE_RESOLUTION|>--- conflicted
+++ resolved
@@ -106,9 +106,7 @@
         self.creation = DatabaseCreation(self)
         self.introspection = DatabaseIntrospection(self)
         self.validation = BaseDatabaseValidation(self)
-<<<<<<< HEAD
         self.schema = DatabaseSchemaManagement(self)
-=======
         self._pg_version = None
 
     def _get_pg_version(self):
@@ -116,7 +114,6 @@
             self._pg_version = get_version(self.connection)
         return self._pg_version
     pg_version = property(_get_pg_version)
->>>>>>> 6f162a9a
 
     def _cursor(self):
         new_connection = False
